import numpy as np
import matplotlib.pyplot as plt
import json
import gurobipy as gp

def export_results(model: gp.Model):
    """
    Export the results to 'result.json'.

    Inputs:
    - model (gp.Model): Optimized model
    """
    # Retrieve variable values and names
    values = model.getAttr("X", model.getVars())
    names = model.getAttr("VarName", model.getVars())
    name_to_value = {name: value for name, value in zip(names, values)}

    # Export results to JSON
    with open("result.json", "w") as f:
        json.dump(name_to_value, f, indent=1)

def is_violated(
        testing_scenarios:list, 
        C_up:float, 
    ):
    """
    Utilise les scenarios pour back test un C_up optimisé
    """

    nbr_samples = len(testing_scenarios)
    results = []
    shortfalls = []

    # somme sur les scénarios w
    for profile in testing_scenarios:

        mask = profile['Load profile'] < C_up
        count = np.sum(mask.values)
        results.append(count)

        deviation = C_up - profile['Load profile']
        shortfall = deviation.loc[mask,].values
        if len(shortfall) > 0:
            shortfalls.append(shortfall)    
    
    # somme les minutes m
    results = np.sum(results)
    violations = 100 * results / (60 * nbr_samples)

    # Expected shortfalls
    if len(shortfalls) > 0:
        shortfalls = np.hstack(shortfalls)
    else:
        shortfalls = [0]
    expected_shortfall = np.mean(shortfalls)
    
    return violations, expected_shortfall

import matplotlib.pyplot as plt

def cross_validation(
        testing_scenarios: list,
        C_up_CVaR: float,
        C_up_ALSOX: float,
        violation_ratio: float = 0.1
):
    nbr_scenarios = len(testing_scenarios)

    results_CVaR = is_violated(testing_scenarios=testing_scenarios, C_up=C_up_CVaR, violation_ratio=violation_ratio)
    violations_CVaR = 100 * sum(results_CVaR)/nbr_scenarios

    results_ALSOX = is_violated(testing_scenarios=testing_scenarios, C_up=C_up_ALSOX, violation_ratio=violation_ratio)
    violations_ALSOX = 100 * sum(results_ALSOX)/nbr_scenarios

    methods = ['CVaR', 'ALSO-X']
    violations = [violations_CVaR, violations_ALSOX]

    fig, axs = plt.subplots(1, 2, figsize=(10, 5), sharey=True)

    axs[0].bar(methods[0], violations[0], width=0.1)
    axs[0].set_ylabel('% of violations', fontweight='bold')
    axs[0].grid(axis='y', linestyle='--', dashes=(5, 10), color='gray', linewidth=0.5, alpha=0.8)
    axs[0].tick_params(axis='x')
    axs[0].set_title(f'CVaR: {violations[0]:.2f}% violations')

    axs[1].bar(methods[1], violations[1], width=0.1)
    axs[1].grid(axis='y', linestyle='--', dashes=(5, 10), color='gray', linewidth=0.5, alpha=0.8)
    axs[1].tick_params(axis='x')
    axs[1].set_title(f'ALSO-X: {violations[1]:.2f}% violations')

    number = int(100*(1-violation_ratio))
    fig.suptitle(f'Number of P{number} violations with {nbr_scenarios} testing profiles', fontweight='bold')

    plt.tight_layout()
    plt.show()



def conduct_analysis(
    scenarios: list,
    C_up_ALSOX: float, 
    binary: list,
    C_up_CVaR: float,
    Zeta: float 
):
    """
    Inputs:
    - scenarios (list of pd.dataframe): List of scenarios
    - C_up: optimal reserve capacity bid
    - binary: list of violations for the minutes and scenarios: 1 == violated
    """
    #print(zeta)
    # Retrieve optimaztion values
    nbSamples=len(scenarios)
    nbMin = 60
    Load_profile = np.array([scenarios[i].values for i in range(nbSamples)])

    Binary = np.zeros((nbSamples,nbMin))
    for i in range(nbSamples):
       for j in range(nbMin):
          Binary[i,j] = binary[j][i].x
    

    # Retrieve load profiles values
    load_random = Load_profile[2,:,0]
    load_random = np.hstack((load_random, load_random[-1]))
    Load_profile = np.sort(Load_profile, 0)
    load_max = Load_profile[-1, :,0]
    load_max = np.hstack((load_max, load_max[-1]))
    load_mean = Load_profile[:,:,0].mean(axis=0)
    load_mean = np.hstack((load_mean, load_mean[-1]))
    load_min = Load_profile[0, :,0]
    load_min = np.hstack((load_min, load_min[-1]))

    #Delta C_up_CVaR 
    C_up_CVaR_vect = C_up_CVaR*np.ones((nbMin+1))
    Delta_random = C_up_CVaR_vect - load_random
    Delta_max = C_up_CVaR_vect - load_max
    Delta_min = C_up_CVaR_vect - load_min
    Delta_mean = C_up_CVaR_vect - load_mean

    
    # Retrieve Violations values
    binary_random = Binary[2, :]
    binary_random = np.hstack((binary_random, binary_random[-1]))
    Binary = np.sort(Binary, 0)
    binary_max = Binary[-1, :]
    binary_max = np.hstack((binary_max, binary_max[-1]))
    binary_mean = Binary.mean(axis=0)
    binary_mean = np.hstack((binary_mean, binary_mean[-1]))
    binary_min = Binary[0, :]
    binary_min = np.hstack((binary_min, binary_min[-1]))

    # Retrieve Violations weighted values
    zeta_random = Zeta[2, :]
    zeta_random = np.hstack((zeta_random, zeta_random[-1]))
    Zeta = np.sort(Zeta, 0)
    zeta_max = Zeta[-1, :]
    zeta_max = np.hstack((zeta_max, zeta_max[-1]))
    zeta_mean = Zeta.mean(axis=0)
    zeta_mean = np.hstack((zeta_mean, zeta_mean[-1]))
    zeta_min = Zeta[0, :]
    zeta_min = np.hstack((zeta_min, zeta_min[-1]))
    
    
    # Create time array
    min = [i for i in range(61)]

    #################################################################################
    ### ALSO-X ###
    # Plotting
    fig, (ax1, ax2) = plt.subplots(
        2, 1, sharex=True, gridspec_kw={"height_ratios": [3, 1.5]}
    )

    # Plot consumption load profile and optimal reserve capacity bid
    ax1.step(
        min, load_min, color="purple", linestyle="dotted", where="post", linewidth=1
    )
    ax1.step(
        min, load_mean, color="purple", linestyle="dashed", where="post", linewidth=1
    )
    ax1.step(
        min, load_max, color="purple", linestyle="dotted", where="post", linewidth=1
    )
    ax1.step(
<<<<<<< HEAD
        min, load_random, color="purple", linestyle="solid", where="post", label=r"$F_{m,w}$", linewidth=1
    )
    ax1.step(min, [C_up_ALSOX for i in range(61)], label=r"$C_{up,ALSO-X}$", where="post", color="blue", linewidth=0.7)
    ax1.step(min, [C_up_CVaR for i in range(61)], label=r"$C_{up,CVaR}$", where="post", color="red", linewidth=0.7)
    ax1.set_title(r"Consumption load profile $F_{m,w}$ and optimal reserve capacity bid $C_{up}$")
=======
        min, load_random, color="purple", linestyle="solid", where="post", label=r"$F_{m,w_0}$", linewidth=1
    )
    ax1.step(min, [C_up_ALSOX for i in range(61)], label=r"$C_{ALSO-X}$", where="post", color="blue", linewidth=0.7)
    ax1.step(min, [C_up_CVaR for i in range(61)], label=r"$C_{CVaR}$", where="post", color="red", linewidth=0.7)
    ax1.set_title(r"Consumption load profile $F_{m,w}$ and optimal reserve capacity bid $C$")
>>>>>>> a43bc53f
    ax1.set_ylabel("Load profile [kW]")
    ax1.grid(
        visible=True,
        which="major",
        linestyle="--",
        dashes=(5, 10),
        color="gray",
        linewidth=0.5,
        alpha=0.8,
    )
    ax1.grid(which="minor", visible=False)
    ax1.legend(loc="upper left")

    
    # Plot system violation 
    ax2.step(
        min,
        binary_min,
        color="green",
        linestyle="dotted",
        where="post",
        linewidth=1,
    )
    ax2.step(
        min,
        binary_max,
        color="green",
        linestyle="dotted",
        where="post",
        linewidth=1,
    )
    ax2.step(
        min,
        binary_mean,
        color="green",
        linestyle="dashed",
        where="post",
        linewidth=1,
    )
    ax2.step(
        min,
        binary_random,
        color="green",
        linestyle="solid",
        where="post",
        label=r"$y_{m,w}$",
        linewidth=1,
    )
<<<<<<< HEAD
    ax2.set_title(r"System violations $y_{m,w}$")
=======
    ax2.set_title(r"System violations")
>>>>>>> a43bc53f
    ax2.set_xlabel("Minutes")
    ax2.grid(
        visible=True,
        which="major",
        linestyle="--",
        dashes=(5, 10),
        color="gray",
        linewidth=0.5,
        alpha=0.8,
    )
    ax2.grid(which="minor", visible=False)
    ax2.legend(loc="upper left")
    label_axis_x = ["" for i in range(61)]
    for i in range(13):
        label_axis_x [5*i]= f"{5*i}"
    plt.xticks(min, label_axis_x)
    plt.show()

    #################################################################################
    ### CVaR ###
    # Plotting
    fig, (axi1, axi2, axi3) = plt.subplots(
        3, 1, sharex=True, gridspec_kw={"height_ratios": [3, 1.5, 1.5]}
    )

    # Plot production DA and wind production forecast
    axi1.step(
        min, load_min, color="purple", linestyle="dotted", where="post", linewidth=1
    )
    axi1.step(
        min, load_mean, color="purple", linestyle="dashed", where="post", linewidth=1
    )
    axi1.step(
        min, load_max, color="purple", linestyle="dotted", where="post", linewidth=1
    )
    axi1.step(
        min, load_random, color="purple", linestyle="solid", where="post", label=r"$F_{m,w}$", linewidth=1
    )
    axi1.step(min, [C_up_ALSOX for i in range(61)], label=r"$C_{up,ALSO-X}$", where="post", color="red", linewidth=0.7)
    axi1.set_title(r"Consumption load profile $F_{m,w}$ and optimal reserve capacity bid $C_{up}$")
    axi1.set_ylabel("Load profile [kW]")
    axi1.grid(
        visible=True,
        which="major",
        linestyle="--",
        dashes=(5, 10),
        color="gray",
        linewidth=0.5,
        alpha=0.8,
    )
    axi1.grid(which="minor", visible=False)
    axi1.legend(loc="upper left")


    # Plot system violation weighted
    axi2.step(
        min,
        Delta_min,
        color="green",
        linestyle="dotted",
        where="post",
        linewidth=1,
    )
    axi2.step(
        min,
        zeta_min,
        color="purple",
        linestyle="dotted",
        where="post",
        linewidth=1,
    )
    #axi2.step(
        #min,
        #Delta_max,
        #color="green",
        #linestyle="dotted",
        #where="post",
        #linewidth=1,
    #)
    axi2.step(
        min,
        zeta_max,
        color="purple",
        linestyle="dotted",
        where="post",
        linewidth=1,
    )
    #axi2.step(
        #min,
        #Delta_mean,
        #color="green",
        #linestyle="dashed",
        #where="post",
        #linewidth=1,
    #)
    axi2.step(
        min,
        zeta_mean,
        color="purple",
        linestyle="dashed",
        where="post",
        linewidth=1,
    )
    axi2.step(
        min,
        Delta_random,
        color="green",
        linestyle="solid",
        where="post",
        label=r"$y_{m,w}$",
        linewidth=1,
    )
    axi2.step(
        min,
        zeta_random,
        color="purple",
        linestyle="solid",
        where="post",
        linewidth=1,
    )
<<<<<<< HEAD
    axi2.set_title(r"System violations $y_{m,w}$")
=======
    axi2.set_title("System violations")
>>>>>>> a43bc53f
    axi2.grid(
        visible=True,
        which="major",
        linestyle="--",
        dashes=(5, 10),
        color="gray",
        linewidth=0.5,
        alpha=0.8,
    )
    axi2.grid(which="minor", visible=False)
    axi2.legend(loc="upper left")
<<<<<<< HEAD


=======


>>>>>>> a43bc53f
    # Plot system violation 
    axi3.step(
        min,
        binary_min,
        color="green",
        linestyle="dotted",
        where="post",
        linewidth=1,
    )
    axi3.step(
        min,
        binary_max,
        color="green",
        linestyle="dotted",
        where="post",
        linewidth=1,
    )
    axi3.step(
        min,
        binary_mean,
        color="green",
        linestyle="dashed",
        where="post",
        linewidth=1,
    )
    axi3.step(
        min,
        binary_random,
        color="green",
        linestyle="solid",
        where="post",
        label=r"$y_{m,w}$",
        linewidth=1,
    )
    axi3.set_title(r"System violations $y_{m,w}$")
    axi3.set_xlabel("Minutes")
    axi3.grid(
        visible=True,
        which="major",
        linestyle="--",
        dashes=(5, 10),
        color="gray",
        linewidth=0.5,
        alpha=0.8,
    )
    axi3.grid(which="minor", visible=False)
    axi3.legend(loc="upper left")
    label_axis_x = ["" for i in range(61)]
    for i in range(13):
<<<<<<< HEAD
        label_axis_x [5*i]= f"{5*i}"
=======
        label_axis_x[5*i] = f"{5*i}"
>>>>>>> a43bc53f
    plt.xticks(min, label_axis_x)
    plt.show()


import matplotlib.pyplot as plt
from tqdm import tqdm
from Step2.ALSOX import ALSOX
from Step2.CVaR import CVaR
import sys
import os
def c_vs_ES(
        in_sample_scenarios: list,
        testing_scenarios: list,
): 
    epsilons = [0, 0.025, 0.05, 0.1, 0.15, 0.2]
    C_up_CVaRs = []
    expected_shortfalls_CVaRs = []
    violations_CVaRs = []

    C_up_ALSOXs = []
    expected_shortfalls_ALSOXs = []
    violations_ALSOXs = []

    for epsilon in tqdm(epsilons):

        # CVaR
        sys.stdout = open(os.devnull, 'w')
        model, C_up_CVaR, beta, zeta = CVaR(scenarios=in_sample_scenarios, epsilon=epsilon)
        C_up_CVaR = C_up_CVaR.x
        sys.stdout = sys.__stdout__

        violation, expected_shortfall = is_violated(testing_scenarios=testing_scenarios, C_up=C_up_CVaR)
        C_up_CVaRs.append(C_up_CVaR)
        expected_shortfalls_CVaRs.append(expected_shortfall)
        violations_CVaRs.append(violation)

        # ALSO-X
        sys.stdout = open(os.devnull, 'w')
        model, C_up_ALSOX, binary = ALSOX(scenarios=in_sample_scenarios, epsilon=epsilon)
        C_up_ALSOX = C_up_ALSOX.x
        sys.stdout = sys.__stdout__

        violation, expected_shortfall = is_violated(testing_scenarios=testing_scenarios, C_up=C_up_ALSOX)
        C_up_ALSOXs.append(C_up_ALSOX)
        expected_shortfalls_ALSOXs.append(expected_shortfall)
        violations_ALSOXs.append(violation)

    import numpy as np
    numbers = [int(100*(1-epsilon)) for epsilon in epsilons]
    numbers = np.array(numbers)

    C_up_CVaR = np.array(C_up_CVaRs)
    expected_shortfalls_CVaRs = np.array(expected_shortfalls_CVaRs)

    C_up_ALSOX = np.array(C_up_ALSOXs)
    expected_shortfalls_ALSOXs = np.array(expected_shortfalls_ALSOXs)

    fig = plt.figure()

    # Subplot 1: CVaR and ALSOX as a function of numbers
    ax1a = plt.subplot2grid((4, 2), (0, 0), rowspan=3)
    ax1a.plot(numbers, C_up_CVaRs, label='CVaR', color='orange')
    ax1a.scatter(numbers, C_up_CVaRs, color='orange')
    ax1a.plot(numbers, C_up_ALSOXs, label='ALSOX', color='blue')
    ax1a.scatter(numbers, C_up_ALSOXs, color='blue')

    ax1a.plot(numbers, expected_shortfalls_CVaRs, color='orange', linestyle='--')
    ax1a.scatter(numbers, expected_shortfalls_CVaRs, color='orange')
    ax1a.plot(numbers, expected_shortfalls_ALSOXs, color='blue', linestyle='--')
    ax1a.scatter(numbers, expected_shortfalls_ALSOXs, color='blue')

    ax1a.legend()
    ax1a.grid(visible=True, which="major", linestyle="--", dashes=(5, 10), color="gray", linewidth=0.5, alpha=0.8)
    ax1a.set_title("Optimal reserve bid over rule")
    ax1a.set_ylabel("Reserve bid [kW]")
    ax1a.set_xticks(numbers)
    ax1a.set_xticklabels([f"P{number}" for number in numbers])

    ax1b = plt.subplot2grid((4, 2), (3, 0), rowspan=1)
    ax1b.plot(numbers, violations_CVaRs, color='orange', linewidth=0.9)
    ax1b.plot(numbers, violations_ALSOXs, color='blue', linewidth=0.9)
    ax1b.set_ylabel("Number of violations [%]")
    ax1b.set_xlabel("Rule")
    ax1b.set_yticks([0, 5, 10, 15])
    ax1a.set_title("Number of violaiton over rule")
    ax1b.set_xticks(numbers)
    ax1b.set_xticklabels([f"P{number}" for number in numbers])
    ax1b.grid(visible=True, which="major", linestyle="--", dashes=(5, 10), color="gray", linewidth=0.5, alpha=0.8)

    # Subplot 2: Expected shortfall as a function of C_up
    ax2 = plt.subplot2grid((2, 2), (0, 1), rowspan=2)
    ax2.plot(C_up_CVaRs, expected_shortfalls_CVaRs, label='CVaR', color='orange')
    ax2.scatter(C_up_CVaRs, expected_shortfalls_CVaRs, color='orange')
    ax2.plot(C_up_ALSOXs, expected_shortfalls_ALSOXs, label='ALSOX', color='blue')
    ax2.scatter(C_up_ALSOXs, expected_shortfalls_ALSOXs, color='blue')
    ax2.legend()
    ax2.grid(visible=True, which="major", linestyle="--", dashes=(5, 10), color="gray", linewidth=0.5, alpha=0.8)
    ax2.set_title("Expected reserve shortfall over reserve bid")
    ax2.set_ylabel("Expected shortfall [kW]")
    ax2.set_xlabel("Reserve bid [kW]")

    plt.tight_layout()
    plt.show()<|MERGE_RESOLUTION|>--- conflicted
+++ resolved
@@ -184,19 +184,11 @@
         min, load_max, color="purple", linestyle="dotted", where="post", linewidth=1
     )
     ax1.step(
-<<<<<<< HEAD
-        min, load_random, color="purple", linestyle="solid", where="post", label=r"$F_{m,w}$", linewidth=1
-    )
-    ax1.step(min, [C_up_ALSOX for i in range(61)], label=r"$C_{up,ALSO-X}$", where="post", color="blue", linewidth=0.7)
-    ax1.step(min, [C_up_CVaR for i in range(61)], label=r"$C_{up,CVaR}$", where="post", color="red", linewidth=0.7)
-    ax1.set_title(r"Consumption load profile $F_{m,w}$ and optimal reserve capacity bid $C_{up}$")
-=======
         min, load_random, color="purple", linestyle="solid", where="post", label=r"$F_{m,w_0}$", linewidth=1
     )
     ax1.step(min, [C_up_ALSOX for i in range(61)], label=r"$C_{ALSO-X}$", where="post", color="blue", linewidth=0.7)
     ax1.step(min, [C_up_CVaR for i in range(61)], label=r"$C_{CVaR}$", where="post", color="red", linewidth=0.7)
     ax1.set_title(r"Consumption load profile $F_{m,w}$ and optimal reserve capacity bid $C$")
->>>>>>> a43bc53f
     ax1.set_ylabel("Load profile [kW]")
     ax1.grid(
         visible=True,
@@ -245,11 +237,7 @@
         label=r"$y_{m,w}$",
         linewidth=1,
     )
-<<<<<<< HEAD
-    ax2.set_title(r"System violations $y_{m,w}$")
-=======
     ax2.set_title(r"System violations")
->>>>>>> a43bc53f
     ax2.set_xlabel("Minutes")
     ax2.grid(
         visible=True,
@@ -370,11 +358,7 @@
         where="post",
         linewidth=1,
     )
-<<<<<<< HEAD
-    axi2.set_title(r"System violations $y_{m,w}$")
-=======
     axi2.set_title("System violations")
->>>>>>> a43bc53f
     axi2.grid(
         visible=True,
         which="major",
@@ -386,13 +370,8 @@
     )
     axi2.grid(which="minor", visible=False)
     axi2.legend(loc="upper left")
-<<<<<<< HEAD
-
-
-=======
-
-
->>>>>>> a43bc53f
+
+
     # Plot system violation 
     axi3.step(
         min,
@@ -442,11 +421,7 @@
     axi3.legend(loc="upper left")
     label_axis_x = ["" for i in range(61)]
     for i in range(13):
-<<<<<<< HEAD
-        label_axis_x [5*i]= f"{5*i}"
-=======
         label_axis_x[5*i] = f"{5*i}"
->>>>>>> a43bc53f
     plt.xticks(min, label_axis_x)
     plt.show()
 
